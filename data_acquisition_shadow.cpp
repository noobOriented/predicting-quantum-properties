--- conflicted
+++ resolved
@@ -173,11 +173,7 @@
         // Precompute some constants for efficient usage in the derandomization process
         //
         double expm1eta = expm1(-eta / 2); // expm1eta = e^(-eta / 2) - 1
-<<<<<<< HEAD
-        for(int k = 0; k < max_k_local+1; k++){
-=======
         for(int k = 0; k < max_k_local+1; k++)
->>>>>>> 6f099038
             log1ppow1o3k.push_back(log1p(pow(1.0/3.0, k) * expm1eta));
         }
 
